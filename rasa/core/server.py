--- conflicted
+++ resolved
@@ -14,14 +14,9 @@
 from sanic_jwt import Initialize, exceptions
 
 import rasa
-<<<<<<< HEAD
-from rasa.cli.utils import print_success
-from rasa.constants import MINIMUM_COMPATIBLE_VERSION, DEFAULT_MODELS_PATH
-=======
 import rasa.utils.common
 import rasa.utils.endpoints
 from rasa.constants import MINIMUM_COMPATIBLE_VERSION
->>>>>>> 75176afd
 from rasa.core import constants, utils
 from rasa.core.channels import CollectingOutputChannel, UserMessage
 from rasa.core.domain import Domain
@@ -134,7 +129,7 @@
                     result = await result
                 return result
             elif app.config.get("USE_JWT") and request.app.auth.is_authenticated(
-                request
+                    request
             ):
                 if sufficient_scope(request, *args, **kwargs):
                     result = f(request, *args, **kwargs)
@@ -183,7 +178,7 @@
 
 
 async def nlu_model_and_evaluation_files_from_archive(
-    zipped_model_path: Text, directory: Text
+        zipped_model_path: Text, directory: Text
 ) -> Tuple[Text, List[Text]]:
     """Extract NLU model path and intent evaluation files zipped model.
 
@@ -229,11 +224,11 @@
 
 
 def create_app(
-    agent=None,
-    cors_origins: Union[Text, List[Text]] = "*",
-    auth_token: Optional[Text] = None,
-    jwt_secret: Optional[Text] = None,
-    jwt_method: Text = "HS256",
+        agent=None,
+        cors_origins: Union[Text, List[Text]] = "*",
+        auth_token: Optional[Text] = None,
+        jwt_secret: Optional[Text] = None,
+        jwt_method: Text = "HS256",
 ):
     """Class representing a Rasa Core HTTP server."""
 
@@ -340,13 +335,8 @@
         request_params = request.json
         evt = Event.from_parameters(request_params)
         tracker = app.agent.tracker_store.get_or_create_tracker(sender_id)
-<<<<<<< HEAD
-        verbosity = event_verbosity_parameter(request,
-                                              EventVerbosity.AFTER_RESTART)
-=======
         verbosity = event_verbosity_parameter(request, EventVerbosity.AFTER_RESTART)
 
->>>>>>> 75176afd
         if evt:
             tracker.update(evt)
             app.agent.tracker_store.save(tracker)
@@ -372,20 +362,10 @@
         request_params = request.json
         verbosity = event_verbosity_parameter(request, EventVerbosity.AFTER_RESTART)
 
-<<<<<<< HEAD
-        tracker = DialogueStateTracker.from_dict(sender_id,
-                                                 request_params,
-                                                 app.agent.domain.slots)
-
-        stream_events = \
-            request.raw_args.get("stream_events", "true").lower() == "true"
-        print_success(
-            "Stream events {} req args {}".format(stream_events, request.raw_args))
-=======
         tracker = DialogueStateTracker.from_dict(
             sender_id, request_params, app.agent.domain.slots
         )
->>>>>>> 75176afd
+
         # will override an existing tracker with the same id!
         app.agent.tracker_store.save(tracker, stream_events)
         return response.json(tracker.current_state(verbosity))
@@ -428,13 +408,8 @@
             if not include_events:
                 default_verbosity = EventVerbosity.NONE
 
-<<<<<<< HEAD
-        verbosity = event_verbosity_parameter(request,
-                                              default_verbosity)
-=======
         verbosity = event_verbosity_parameter(request, default_verbosity)
 
->>>>>>> 75176afd
         # retrieve tracker and set to requested state
         tracker = app.agent.tracker_store.get_or_create_tracker(sender_id)
         if not tracker:
@@ -645,38 +620,18 @@
 
         if len(nlu_files) == 1:
             data_path = os.path.abspath(nlu_files[0])
-<<<<<<< HEAD
-            # try:
-            evaluation = run_evaluation(data_path, model_path)
-            return response.json(evaluation)
-            # except ValueError as e:
-            #     raise ErrorResponse(400, "FailedIntentEvaluation",
-            #                         "Evaluation could not be created. "
-            #                         "Error: {}".format(e))
+            try:
+                evaluation = run_evaluation(data_path, model_path)
+                return response.json(evaluation)
+            except ValueError as e:
+                raise ErrorResponse(400, "FailedIntentEvaluation",
+                                    "Evaluation could not be created. "
+                                    "Error: {}".format(e))
         else:
             raise ErrorResponse(400, "FailedIntentEvaluation",
                                 "NLU evaluation file could not be found. "
                                 "This endpoint requires a single file ending "
                                 "on `.md` or `.json`.")
-=======
-            try:
-                evaluation = run_evaluation(data_path, model_path)
-                return response.json(evaluation)
-            except ValueError as e:
-                return ErrorResponse(
-                    400,
-                    "FailedIntentEvaluation",
-                    "Evaluation could not be created. Error: {}".format(e),
-                )
-        else:
-            return ErrorResponse(
-                400,
-                "FailedIntentEvaluation",
-                "NLU evaluation file could not be found. "
-                "This endpoint requires a single file ending "
-                "on `.md` or `.json`.",
-            )
->>>>>>> 75176afd
 
     @app.post("/jobs")
     @requires_auth(app, auth_token)
@@ -718,16 +673,10 @@
             model_path = await train_async(
                 domain=domain_path,
                 config=config_path,
-<<<<<<< HEAD
-                training_files=temp_dir,
-                output=rjs.get("out", DEFAULT_MODELS_PATH),
-                force_training=rjs.get("force", False))
-=======
                 training_files=[nlu_path, stories_path],
                 output=rjs.get("out", temp_dir),
                 force_training=rjs.get("force", False),
             )
->>>>>>> 75176afd
 
             return await response.file(model_path)
         except Exception as e:
