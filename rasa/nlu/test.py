--- conflicted
+++ resolved
@@ -33,11 +33,10 @@
 from rasa.nlu.model import Interpreter, Trainer, TrainingData
 from rasa.nlu.components import Component
 from rasa.nlu.tokenizers import Token
-from rasa.core.constants import RESPOND_PREFIX
 
 logger = logging.getLogger(__name__)
 
-PRETRAINED_EXTRACTORS = {"DucklingHTTPExtractor"}
+PRETRAINED_EXTRACTORS = {"DucklingHTTPExtractor", "SpacyEntityExtractor"}
 
 ENTITY_PROCESSORS = {"EntitySynonymMapper"}
 
@@ -47,14 +46,11 @@
 
 IntentEvaluationResult = namedtuple(
     "IntentEvaluationResult", "intent_target intent_prediction message confidence"
-<<<<<<< HEAD
-=======
 )
 
 ResponseSelectionEvaluationResult = namedtuple(
     "ResponseSelectionEvaluationResult",
     "intent_target " "response_target " "response_prediction " "message " "confidence",
->>>>>>> 5b7ca748
 )
 
 EntityEvaluationResult = namedtuple(
@@ -310,11 +306,7 @@
             "correctly: \n{}".format(errors)
         )
     else:
-<<<<<<< HEAD
-        logger.info("No incorrect intent predictions found.")
-=======
         logger.info("Your model predicted all intents successfully.")
->>>>>>> 5b7ca748
 
 
 def plot_attribute_confidences(
@@ -538,41 +530,12 @@
     return [new if label == old else label for label in labels]
 
 
-<<<<<<< HEAD
-def collect_entity_errors(
-=======
 def write_incorrect_entity_predictions(
->>>>>>> 5b7ca748
     entity_results: List[EntityEvaluationResult],
     merged_targets: List[Text],
     merged_predictions: List[Text],
     error_filename: Text,
 ):
-<<<<<<< HEAD
-    errors = []
-
-    offset = 0
-    for entity_result in entity_results:
-        error = False
-        for i in range(offset, offset + len(entity_result.tokens)):
-            if merged_targets[i] != merged_predictions[i]:
-                error = True
-                break
-
-        if error:
-            errors.append(
-                {
-                    "text": entity_result.message,
-                    "entities": entity_result.entity_targets,
-                    "predicted_entities": entity_result.entity_predictions,
-                }
-            )
-        offset += len(entity_result.tokens)
-
-    if errors:
-        utils.write_json_to_file(error_filename, errors)
-        logger.info("Incorrect enntity predictions saved to {}.".format(error_filename))
-=======
     errors = collect_incorrect_entity_predictions(
         entity_results, merged_predictions, merged_targets
     )
@@ -580,44 +543,11 @@
     if errors:
         utils.write_json_to_file(error_filename, errors)
         logger.info("Incorrect entity predictions saved to {}.".format(error_filename))
->>>>>>> 5b7ca748
         logger.debug(
             "\n\nThese intent examples could not be classified "
             "correctly: \n{}".format(errors)
         )
     else:
-<<<<<<< HEAD
-        logger.info("No incorrect entity prediction found.")
-
-
-def collect_entity_successes(
-    entity_results: List[EntityEvaluationResult],
-    merged_targets: List[Text],
-    merged_predictions: List[Text],
-    successes_filename: Text,
-):
-    successes = []
-
-    offset = 0
-    for entity_result in entity_results:
-        success = False
-        for i in range(offset, offset + len(entity_result.tokens)):
-            if (
-                merged_targets[i] == merged_predictions[i]
-                and merged_targets[i] != NO_ENTITY
-            ):
-                success = True
-                break
-
-        if success:
-            successes.append(
-                {
-                    "text": entity_result.message,
-                    "entities": entity_result.entity_targets,
-                    "predicted_entities": entity_result.entity_predictions,
-                }
-            )
-=======
         logger.info("Your model predicted all entities successfully.")
 
 
@@ -652,7 +582,6 @@
     successes = collect_successful_entity_predictions(
         entity_results, merged_predictions, merged_targets
     )
->>>>>>> 5b7ca748
 
     if successes:
         utils.write_json_to_file(successes_filename, successes)
@@ -666,8 +595,6 @@
         logger.info("No successful entity prediction found.")
 
 
-<<<<<<< HEAD
-=======
 def collect_successful_entity_predictions(
     entity_results: List[EntityEvaluationResult],
     merged_predictions: List[Text],
@@ -693,7 +620,6 @@
     return successes
 
 
->>>>>>> 5b7ca748
 def evaluate_entities(
     entity_results: List[EntityEvaluationResult],
     extractors: Set[Text],
@@ -746,11 +672,7 @@
             if output_directory:
                 successes_filename = os.path.join(output_directory, successes_filename)
             # save classified samples to file for debugging
-<<<<<<< HEAD
-            collect_entity_successes(
-=======
             write_successful_entity_predictions(
->>>>>>> 5b7ca748
                 entity_results, merged_targets, merged_predictions, successes_filename
             )
 
@@ -759,11 +681,7 @@
             if output_directory:
                 errors_filename = os.path.join(output_directory, errors_filename)
             # log and save misclassified samples to file for debugging
-<<<<<<< HEAD
-            collect_entity_errors(
-=======
             write_incorrect_entity_predictions(
->>>>>>> 5b7ca748
                 entity_results, merged_targets, merged_predictions, errors_filename
             )
 
@@ -1125,15 +1043,12 @@
         logger.info("Intent evaluation results:")
         result["intent_evaluation"] = evaluate_intents(
             intent_results, output_directory, successes, errors, confmat, histogram
-<<<<<<< HEAD
-=======
         )
 
     if response_selection_results:
         logger.info("Response selection evaluation results:")
         result["response_selection_evaluation"] = evaluate_response_selections(
             response_selection_results, output_directory
->>>>>>> 5b7ca748
         )
 
     if entity_results:
