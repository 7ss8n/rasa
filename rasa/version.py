<<<<<<< HEAD
__version__ = "1.6.0a1"
=======
# this file will automatically be changed,
# do not add anything but the version number here!
__version__ = "1.5.2"
>>>>>>> 7be0738f
<|MERGE_RESOLUTION|>--- conflicted
+++ resolved
@@ -1,7 +1,3 @@
-<<<<<<< HEAD
-__version__ = "1.6.0a1"
-=======
 # this file will automatically be changed,
 # do not add anything but the version number here!
-__version__ = "1.5.2"
->>>>>>> 7be0738f
+__version__ = "1.5.2"