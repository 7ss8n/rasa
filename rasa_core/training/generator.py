--- conflicted
+++ resolved
@@ -4,6 +4,7 @@
 from __future__ import print_function
 from __future__ import unicode_literals
 
+import copy
 import logging
 import random
 from collections import defaultdict, namedtuple, deque
@@ -240,11 +241,6 @@
                     # append end trackers to finished trackers
                     finished_trackers.extend(end_trackers)
 
-<<<<<<< HEAD
-                    # update progress bar
-                    pbar.set_postfix({"# trackers": "{:d}".format(
-                            len(incoming_trackers))})
-=======
                 if everything_reachable_is_reached:
                     # augmentation round
                     incoming_trackers = self._subsample_trackers(
@@ -253,7 +249,6 @@
                 # update progress bar
                 pbar.set_postfix({"# trackers": "{:d}".format(
                         len(incoming_trackers))})
->>>>>>> 2aa2c9bd
 
                 trackers = self._process_step(step, incoming_trackers)
 
@@ -468,7 +463,6 @@
         end_trackers = []  # for all steps
 
         for tracker in trackers:
-<<<<<<< HEAD
             states = tracker.states()
             hashed = hash(states)
 
@@ -478,21 +472,13 @@
 
             # if not hashed == hashed_old:
             #     print("NOOOOO")
-=======
-            states = self.domain.states_for_tracker_history(tracker)
-            hashed = self._hash_states(states)
->>>>>>> 2aa2c9bd
 
             # only continue with trackers that created a
             # hashed_featurization we haven't observed
             if hashed not in step_hashed_featurizations:
                 if self.unique_last_num_states:
                     last_states = states[-self.unique_last_num_states:]
-<<<<<<< HEAD
                     last_hashed = hash(last_states)
-=======
-                    last_hashed = self._hash_states(last_states)
->>>>>>> 2aa2c9bd
 
                     if last_hashed not in step_hashed_featurizations:
                         step_hashed_featurizations.add(last_hashed)
@@ -517,8 +503,8 @@
         # otherwise featurization does a lot of unnecessary work
 
         for tracker in trackers:
-            states = self.domain.states_for_tracker_history(tracker)
-            hashed = self._hash_states(states)
+            states = tracker.states()
+            hashed = hash(states)
 
             # only continue with trackers that created a
             # hashed_featurization we haven't observed
