--- conflicted
+++ resolved
@@ -42,13 +42,9 @@
         augmentation_factor=20,  # type: int
         tracker_limit=None,  # type: Optional[int]
         use_story_concatenation=True,  # type: bool
-<<<<<<< HEAD
+        debug_plots=False,  # type: bool
         exclusion_file=None,  # type: Text
         exclusion_percentage=None  # type: int
-
-=======
-        debug_plots=False  # type: bool
->>>>>>> e3eda2ee
 ):
     # type: (...) -> List[DialogueStateTracker]
     from rasa_core.training import extract_story_graph
