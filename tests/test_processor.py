import datetime
import pytest
import uuid

from rasa_core.channels import CollectingOutputChannel
from rasa_core.channels import UserMessage
from rasa_core.dispatcher import Button, Dispatcher
from rasa_core.events import (
    ReminderScheduled, UserUttered, ActionExecuted,
    BotUttered, Restarted)
from rasa_nlu.training_data import Message


@pytest.fixture(scope="module")
def loop():
    from pytest_sanic.plugin import loop as sanic_loop
    return next(sanic_loop())


def test_message_processor(loop, default_processor):
    out = CollectingOutputChannel()
    loop.run_until_complete(default_processor.handle_message(
        UserMessage('/greet{"name":"Core"}', out)))
    assert {'recipient_id': 'default',
            'text': 'hey there Core!'} == out.latest_output()


<<<<<<< HEAD
def test_parsing(loop, default_processor):
=======
def test_message_id_logging(default_processor):
    from rasa_core.trackers import DialogueStateTracker

    message = UserMessage("If Meg was an egg would she still have a leg?")
    tracker = DialogueStateTracker('1', [])
    default_processor._handle_message_with_tracker(message, tracker)
    logged_event = tracker.events[-1]

    assert logged_event.message_id == message.message_id
    assert logged_event.message_id is not None


def test_parsing(default_processor):
>>>>>>> 780bd4d1
    message = Message('/greet{"name": "boy"}')
    parsed = loop.run_until_complete(default_processor._parse_message(message))
    assert parsed["intent"]["name"] == 'greet'
    assert parsed["entities"][0]["entity"] == 'name'


def test_reminder_scheduled(loop, default_processor):
    out = CollectingOutputChannel()
    sender_id = uuid.uuid4().hex

    d = Dispatcher(sender_id, out, default_processor.nlg)
    r = ReminderScheduled("utter_greet", datetime.datetime.now())
    t = default_processor.tracker_store.get_or_create_tracker(sender_id)

    t.update(UserUttered("test"))
    t.update(ActionExecuted("action_reminder_reminder"))
    t.update(r)

    default_processor.tracker_store.save(t)
    loop.run_until_complete(default_processor.handle_reminder(r, d))

    # retrieve the updated tracker
    t = default_processor.tracker_store.retrieve(sender_id)
    assert t.events[-4] == UserUttered(None)
    assert t.events[-3] == ActionExecuted("utter_greet")
    assert t.events[-2] == BotUttered("hey there None!", {'elements': None,
                                                          'buttons': None,
                                                          'attachment': None})
    assert t.events[-1] == ActionExecuted("action_listen")


def test_reminder_aborted(loop, default_processor):
    out = CollectingOutputChannel()
    sender_id = uuid.uuid4().hex

    d = Dispatcher(sender_id, out, default_processor.nlg)
    r = ReminderScheduled("utter_greet", datetime.datetime.now(),
                          kill_on_user_message=True)
    t = default_processor.tracker_store.get_or_create_tracker(sender_id)

    t.update(r)
    t.update(UserUttered("test"))  # cancels the reminder

    default_processor.tracker_store.save(t)
    loop.run_until_complete(default_processor.handle_reminder(r, d))

    # retrieve the updated tracker
    t = default_processor.tracker_store.retrieve(sender_id)
    assert len(t.events) == 3  # nothing should have been executed


def test_reminder_restart(loop, default_processor):
    out = CollectingOutputChannel()
    sender_id = uuid.uuid4().hex

    d = Dispatcher(sender_id, out, default_processor.nlg)
    r = ReminderScheduled("utter_greet", datetime.datetime.now(),
                          kill_on_user_message=False)
    t = default_processor.tracker_store.get_or_create_tracker(sender_id)

    t.update(r)
    t.update(Restarted())  # cancels the reminder
    t.update(UserUttered("test"))

    default_processor.tracker_store.save(t)
    loop.run_until_complete(default_processor.handle_reminder(r, d))

    # retrieve the updated tracker
    t = default_processor.tracker_store.retrieve(sender_id)
    assert len(t.events) == 4  # nothing should have been executed


def test_logging_of_bot_utterances_on_tracker(loop, default_processor,
                                              default_dispatcher_collecting,
                                              default_agent):
    sender_id = "test_logging_of_bot_utterances_on_tracker"
    tracker = default_agent.tracker_store.get_or_create_tracker(sender_id)
    buttons = [
        Button(title="Btn1", payload="_btn1"),
        Button(title="Btn2", payload="_btn2")
    ]

    loop.run_until_complete(
        default_dispatcher_collecting.utter_template("utter_goodbye", tracker))
    loop.run_until_complete(
        default_dispatcher_collecting.utter_attachment("http://my-attachment"))
    loop.run_until_complete(
        default_dispatcher_collecting.utter_message("my test message"))
    loop.run_until_complete(
        default_dispatcher_collecting.utter_button_message("my message",
                                                           buttons))

    assert len(default_dispatcher_collecting.latest_bot_messages) == 4

    default_processor.log_bot_utterances_on_tracker(
        tracker, default_dispatcher_collecting)
    assert not default_dispatcher_collecting.latest_bot_messages<|MERGE_RESOLUTION|>--- conflicted
+++ resolved
@@ -25,25 +25,21 @@
             'text': 'hey there Core!'} == out.latest_output()
 
 
-<<<<<<< HEAD
-def test_parsing(loop, default_processor):
-=======
-def test_message_id_logging(default_processor):
+async def test_message_id_logging(default_processor):
     from rasa_core.trackers import DialogueStateTracker
 
     message = UserMessage("If Meg was an egg would she still have a leg?")
     tracker = DialogueStateTracker('1', [])
-    default_processor._handle_message_with_tracker(message, tracker)
+    await default_processor._handle_message_with_tracker(message, tracker)
     logged_event = tracker.events[-1]
 
     assert logged_event.message_id == message.message_id
     assert logged_event.message_id is not None
 
 
-def test_parsing(default_processor):
->>>>>>> 780bd4d1
+async def test_parsing(default_processor):
     message = Message('/greet{"name": "boy"}')
-    parsed = loop.run_until_complete(default_processor._parse_message(message))
+    parsed = await default_processor._parse_message(message)
     assert parsed["intent"]["name"] == 'greet'
     assert parsed["entities"][0]["entity"] == 'name'
 
